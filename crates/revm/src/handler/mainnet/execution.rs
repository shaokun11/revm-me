use crate::{
    frame::EOFCreateFrame, CallFrame, Context, CreateFrame, EvmWiring, Frame, FrameOrResult,
    FrameResult,
};
use bytecode::EOF_MAGIC_BYTES;
use core::mem;
use interpreter::{
<<<<<<< HEAD
    return_ok, return_revert, table::InstructionTables, CallInputs, CallOutcome, CallScheme,
    CallValue, CreateInputs, CreateOutcome, CreateScheme, EOFCreateInputs, EOFCreateKind, Gas,
    InstructionResult, InterpreterAction, InterpreterResult, NewFrameAction, SharedMemory,
=======
    return_ok, return_revert, table::InstructionTables, CallInputs, CallOutcome, CreateInputs,
    CreateOutcome, EOFCreateInputs, Gas, InterpreterAction, InterpreterResult, SharedMemory,
>>>>>>> a47d3e5d
    EMPTY_SHARED_MEMORY,
};
use primitives::TxKind;
use specification::hardfork::{Spec, SpecId};
use std::boxed::Box;
use wiring::{
    result::{EVMError, EVMResultGeneric},
    Transaction,
};

/// Execute frame
#[inline]
pub fn execute_frame<EvmWiringT: EvmWiring, SPEC: Spec>(
    frame: &mut Frame,
    shared_memory: &mut SharedMemory,
    instruction_tables: &InstructionTables<'_, Context<EvmWiringT>>,
    context: &mut Context<EvmWiringT>,
) -> EVMResultGeneric<InterpreterAction, EvmWiringT> {
    let interpreter = frame.interpreter_mut();
    let memory = mem::replace(shared_memory, EMPTY_SHARED_MEMORY);
    let next_action = match instruction_tables {
        InstructionTables::Plain(table) => interpreter.run(memory, table, context),
        InstructionTables::Boxed(table) => interpreter.run(memory, table, context),
    };
    // Take the shared memory back.
    *shared_memory = interpreter.take_memory();

    Ok(next_action)
}

/// First frame creation.
pub fn first_frame_creation<EvmWiringT: EvmWiring, SPEC: Spec>(
    context: &mut Context<EvmWiringT>,
    gas_limit: u64,
) -> EVMResultGeneric<NewFrameAction, EvmWiringT> {
    // Make new frame action.
    let tx = &context.evm.env.tx;

    let input = tx.common_fields().input().clone();

    let new_frame = match tx.kind() {
        TxKind::Call(target_address) => NewFrameAction::Call(Box::new(CallInputs {
            input,
            gas_limit: tx.common_fields().gas_limit(),
            target_address,
            bytecode_address: target_address,
            caller: tx.common_fields().caller(),
            value: CallValue::Transfer(tx.common_fields().value()),
            scheme: CallScheme::Call,
            is_static: false,
            is_eof: false,
            return_memory_offset: 0..0,
        })),
        TxKind::Create => {
            // if first byte of data is magic 0xEF00, then it is EOFCreate.
            if SPEC::enabled(SpecId::PRAGUE_EOF) && input.starts_with(&EOF_MAGIC_BYTES) {
                NewFrameAction::EOFCreate(Box::new(EOFCreateInputs::new(
                    tx.common_fields().caller(),
                    tx.common_fields().value(),
                    gas_limit,
                    EOFCreateKind::Tx { initdata: input },
                )))
            } else {
                NewFrameAction::Create(Box::new(CreateInputs {
                    caller: tx.common_fields().caller(),
                    scheme: CreateScheme::Create,
                    value: tx.common_fields().value(),
                    init_code: input,
                    gas_limit,
                }))
            }
        }
    };

    Ok(new_frame)
}

/// Handle output of the transaction
#[inline]
pub fn last_frame_return<EvmWiringT: EvmWiring, SPEC: Spec>(
    context: &mut Context<EvmWiringT>,
    frame_result: &mut FrameResult,
) -> EVMResultGeneric<(), EvmWiringT> {
    let instruction_result = frame_result.interpreter_result().result;
    let gas = frame_result.gas_mut();
    let remaining = gas.remaining();
    let refunded = gas.refunded();

    // Spend the gas limit. Gas is reimbursed when the tx returns successfully.
    *gas = Gas::new_spent(context.evm.env.tx.common_fields().gas_limit());

    match instruction_result {
        return_ok!() => {
            gas.erase_cost(remaining);
            gas.record_refund(refunded);
        }
        return_revert!() => {
            gas.erase_cost(remaining);
        }
        _ => {}
    }
    Ok(())
}

/// Handle frame sub call.
#[inline]
pub fn call<EvmWiringT: EvmWiring, SPEC: Spec>(
    context: &mut Context<EvmWiringT>,
    inputs: Box<CallInputs>,
) -> EVMResultGeneric<FrameOrResult, EvmWiringT> {
    context.evm.make_call_frame(&inputs)
}

#[inline]
pub fn call_return<EvmWiringT: EvmWiring>(
    context: &mut Context<EvmWiringT>,
    frame: Box<CallFrame>,
    interpreter_result: InterpreterResult,
) -> EVMResultGeneric<CallOutcome, EvmWiringT> {
    context
        .evm
        .call_return(&interpreter_result, frame.frame_data.checkpoint);
    Ok(CallOutcome::new(
        interpreter_result,
        frame.return_memory_range,
    ))
}

#[inline]
pub fn insert_call_outcome<EvmWiringT: EvmWiring>(
    context: &mut Context<EvmWiringT>,
    frame: &mut Frame,
    shared_memory: &mut SharedMemory,
    outcome: CallOutcome,
) -> EVMResultGeneric<(), EvmWiringT> {
    context.evm.take_error().map_err(EVMError::Database)?;

    frame
        .frame_data_mut()
        .interpreter
        .insert_call_outcome(shared_memory, outcome);
    Ok(())
}

/// Handle frame sub create.
#[inline]
pub fn create<EvmWiringT: EvmWiring, SPEC: Spec>(
    context: &mut Context<EvmWiringT>,
    inputs: Box<CreateInputs>,
) -> EVMResultGeneric<FrameOrResult, EvmWiringT> {
    context
        .evm
        .make_create_frame(SPEC::SPEC_ID, &inputs)
        .map_err(EVMError::Database)
}

#[inline]
pub fn create_return<EvmWiringT: EvmWiring, SPEC: Spec>(
    context: &mut Context<EvmWiringT>,
    frame: Box<CreateFrame>,
    mut interpreter_result: InterpreterResult,
) -> EVMResultGeneric<CreateOutcome, EvmWiringT> {
    context.evm.create_return::<SPEC>(
        &mut interpreter_result,
        frame.created_address,
        frame.frame_data.checkpoint,
    );
    Ok(CreateOutcome::new(
        interpreter_result,
        Some(frame.created_address),
    ))
}

#[inline]
pub fn insert_create_outcome<EvmWiringT: EvmWiring>(
    context: &mut Context<EvmWiringT>,
    frame: &mut Frame,
    outcome: CreateOutcome,
) -> EVMResultGeneric<(), EvmWiringT> {
    context.evm.take_error().map_err(EVMError::Database)?;

    frame
        .frame_data_mut()
        .interpreter
        .insert_create_outcome(outcome);
    Ok(())
}

/// Handle frame sub create.
#[inline]
pub fn eofcreate<EvmWiringT: EvmWiring, SPEC: Spec>(
    context: &mut Context<EvmWiringT>,
    inputs: Box<EOFCreateInputs>,
) -> EVMResultGeneric<FrameOrResult, EvmWiringT> {
    context
        .evm
        .make_eofcreate_frame(SPEC::SPEC_ID, &inputs)
        .map_err(EVMError::Database)
}

#[inline]
pub fn eofcreate_return<EvmWiringT: EvmWiring, SPEC: Spec>(
    context: &mut Context<EvmWiringT>,
    frame: Box<EOFCreateFrame>,
    mut interpreter_result: InterpreterResult,
) -> EVMResultGeneric<CreateOutcome, EvmWiringT> {
    context.evm.eofcreate_return::<SPEC>(
        &mut interpreter_result,
        frame.created_address,
        frame.frame_data.checkpoint,
    );
    Ok(CreateOutcome::new(
        interpreter_result,
        Some(frame.created_address),
    ))
}

#[inline]
pub fn insert_eofcreate_outcome<EvmWiringT: EvmWiring>(
    context: &mut Context<EvmWiringT>,
    frame: &mut Frame,
    outcome: CreateOutcome,
) -> EVMResultGeneric<(), EvmWiringT> {
    context.evm.take_error().map_err(EVMError::Database)?;

    frame
        .frame_data_mut()
        .interpreter
        .insert_eofcreate_outcome(outcome);
    Ok(())
}

#[cfg(test)]
mod tests {
    use super::*;
    use crate::handler::mainnet::refund;
    use interpreter::InstructionResult;
    use primitives::Bytes;
    use specification::hardfork::CancunSpec;
    use wiring::{default::EnvWiring, DefaultEthereumWiring};

    /// Creates frame result.
    fn call_last_frame_return(instruction_result: InstructionResult, gas: Gas) -> Gas {
        let mut env = EnvWiring::<DefaultEthereumWiring>::default();
        env.tx.gas_limit = 100;

        let mut ctx = Context::default();
        ctx.evm.inner.env = Box::new(env);
        let mut first_frame = FrameResult::Call(CallOutcome::new(
            InterpreterResult {
                result: instruction_result,
                output: Bytes::new(),
                gas,
            },
            0..0,
        ));
        last_frame_return::<DefaultEthereumWiring, CancunSpec>(&mut ctx, &mut first_frame).unwrap();
        refund::<DefaultEthereumWiring, CancunSpec>(&mut ctx, first_frame.gas_mut(), 0);
        *first_frame.gas()
    }

    #[test]
    fn test_consume_gas() {
        let gas = call_last_frame_return(InstructionResult::Stop, Gas::new(90));
        assert_eq!(gas.remaining(), 90);
        assert_eq!(gas.spent(), 10);
        assert_eq!(gas.refunded(), 0);
    }

    #[test]
    fn test_consume_gas_with_refund() {
        let mut return_gas = Gas::new(90);
        return_gas.record_refund(30);

        let gas = call_last_frame_return(InstructionResult::Stop, return_gas);
        assert_eq!(gas.remaining(), 90);
        assert_eq!(gas.spent(), 10);
        assert_eq!(gas.refunded(), 2);

        let gas = call_last_frame_return(InstructionResult::Revert, return_gas);
        assert_eq!(gas.remaining(), 90);
        assert_eq!(gas.spent(), 10);
        assert_eq!(gas.refunded(), 0);
    }

    #[test]
    fn test_revert_gas() {
        let gas = call_last_frame_return(InstructionResult::Revert, Gas::new(90));
        assert_eq!(gas.remaining(), 90);
        assert_eq!(gas.spent(), 10);
        assert_eq!(gas.refunded(), 0);
    }
}<|MERGE_RESOLUTION|>--- conflicted
+++ resolved
@@ -5,15 +5,9 @@
 use bytecode::EOF_MAGIC_BYTES;
 use core::mem;
 use interpreter::{
-<<<<<<< HEAD
     return_ok, return_revert, table::InstructionTables, CallInputs, CallOutcome, CallScheme,
     CallValue, CreateInputs, CreateOutcome, CreateScheme, EOFCreateInputs, EOFCreateKind, Gas,
-    InstructionResult, InterpreterAction, InterpreterResult, NewFrameAction, SharedMemory,
-=======
-    return_ok, return_revert, table::InstructionTables, CallInputs, CallOutcome, CreateInputs,
-    CreateOutcome, EOFCreateInputs, Gas, InterpreterAction, InterpreterResult, SharedMemory,
->>>>>>> a47d3e5d
-    EMPTY_SHARED_MEMORY,
+    InterpreterAction, InterpreterResult, NewFrameAction, SharedMemory, EMPTY_SHARED_MEMORY,
 };
 use primitives::TxKind;
 use specification::hardfork::{Spec, SpecId};
